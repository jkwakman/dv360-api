/**
    Copyright 2020 Google LLC

    Licensed under the Apache License, Version 2.0 (the "License");
    you may not use this file except in compliance with the License.
    You may obtain a copy of the License at

        https://www.apache.org/licenses/LICENSE-2.0

    Unless required by applicable law or agreed to in writing, software
    distributed under the License is distributed on an "AS IS" BASIS,
    WITHOUT WARRANTIES OR CONDITIONS OF ANY KIND, either express or implied.
    See the License for the specific language governing permissions and
    limitations under the License.
 */

/**
 * This class contains different utility functional
 */
class Utils {
  /**
   * Take an object and transform it to a URL safe parameter string
   *
   * @param {object} params
   * @returns {string}
   */
  static encodeParameters(params) {
    return Object.keys(params).map(function(key) {
      return encodeURIComponent(key) + '=' + encodeURIComponent(params[key]);
    }).join('&');
  }

  /**
   * Get timestamp of [daysBack] days ago in microseconds
   *
   * @param {number} daysBack
   * @returns {string}
   */
  static getPastTimestamp(daysBack) {
    let daysAgoMillis = new Date().getTime() - daysBack * 24 * 60 * 60 * 1000;

    return (Math.floor(daysAgoMillis / 1000)).toString();
  }

  /**
<<<<<<< HEAD
   * Get JSON entry value for the provided path (similar to XPath in XML)
   *
   * @param {string} path Format "<entity>.<entity>.<array index>.<entity>"
   * @param {JSON} json JSON or JavaScript Object
   * @returns {*|null} Value from JSON or null if value does not exist
   */
  static getValueFromJSON(path, json) {
    let tmpJson  = json, 
        val       = null;
    
    for (const part of path.split('.')) {
      console.log('part', part);
      let tmpVal;
      const intVal = parseInt(part);
      if (intVal && intVal in tmpJson) {
        console.log(61);
        tmpVal = tmpJson[intVal];
      } else if (tmpJson.hasOwnProperty(part)) {
        console.log(64);
        tmpVal = tmpJson[part];
      } else {
        console.log(67);
        break;
      }
      
      const typeOf = typeof tmpVal;
      console.log('typeOf', typeOf, 'tmpVal', tmpVal);
      if ('string' == typeOf || 'number' == typeOf) {
        return tmpVal;
      } else {
        tmpJson = tmpVal;
      }
    }

    return val;
  }
}

module.exports = Utils;
=======
   * Checks if all first level object values resolve to true
   *
   * @param {!Object} obj
   * @return {boolean}
   */
  function allObjectPropertiesTrue(obj) {
    return Object.keys(obj).every((k) => obj[k]);
  }
}
>>>>>>> 9d845ea3
<|MERGE_RESOLUTION|>--- conflicted
+++ resolved
@@ -43,7 +43,6 @@
   }
 
   /**
-<<<<<<< HEAD
    * Get JSON entry value for the provided path (similar to XPath in XML)
    *
    * @param {string} path Format "<entity>.<entity>.<array index>.<entity>"
@@ -80,10 +79,8 @@
 
     return val;
   }
-}
-
-module.exports = Utils;
-=======
+  
+  /**
    * Checks if all first level object values resolve to true
    *
    * @param {!Object} obj
@@ -93,4 +90,5 @@
     return Object.keys(obj).every((k) => obj[k]);
   }
 }
->>>>>>> 9d845ea3
+
+module.exports = Utils;